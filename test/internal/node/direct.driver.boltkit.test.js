--- conflicted
+++ resolved
@@ -20,11 +20,7 @@
 import neo4j from '../../../src'
 import { READ, WRITE } from '../../../src/driver'
 import boltStub from '../bolt-stub'
-<<<<<<< HEAD
-import { SERVICE_UNAVAILABLE } from '../../../src/error'
-=======
 import { newError, SERVICE_UNAVAILABLE } from '../../../src/v1/error'
->>>>>>> 8ac9bbb5
 
 describe('direct driver with stub server', () => {
   let originalTimeout
@@ -455,7 +451,7 @@
 
     boltStub.run(() => {
       const driver = boltStub.newDriver('bolt://127.0.0.1:9001')
-      const session = driver.session(READ)
+      const session = driver.session({ defaultAccessMode: READ })
 
       session
         .run('MATCH (n) RETURN n.name')
