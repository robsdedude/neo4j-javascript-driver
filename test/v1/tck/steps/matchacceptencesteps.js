--- conflicted
+++ resolved
@@ -25,11 +25,7 @@
       var givenResults = [];
       var expectedPrint = printable(self.expectedResults);
       for (var i = 0 ; i < res.records.length; i++)  {
-<<<<<<< HEAD
-          givenResults.push(getTestObject(res.records[i]));
-=======
         givenResults.push(getTestObject(res.records[i]));
->>>>>>> 3a432ca0
       }
       if ( givenResults.length != self.expectedResults.length) {
         callback(new Error("Given and expected length of result array does not match. Give: " + givenResults.length + " Expected " + self.expectedResults.length));
@@ -42,12 +38,8 @@
     this.rc.then(successCallback).catch(errorCallback);
   });
 
-<<<<<<< HEAD
-  function comapareResults(given, expected) {
-=======
 
   function compareResults(given, expected) {
->>>>>>> 3a432ca0
     if (! (typeof given === "object" && given instanceof Array) ) {
       throw new Error("Should be type Array")
     }
